// Copyright (c) Mondoo, Inc.
// SPDX-License-Identifier: BUSL-1.1

package resources

import (
	"context"
	"encoding/json"
	"errors"
	"fmt"
	"io"
	"strings"
	"sync"

	"github.com/Azure/azure-sdk-for-go/sdk/azcore/policy"
	"github.com/rs/zerolog/log"
	"go.mondoo.com/cnquery/v12/llx"
	"go.mondoo.com/cnquery/v12/logger"
	"go.mondoo.com/cnquery/v12/providers-sdk/v1/plugin"
	"go.mondoo.com/cnquery/v12/providers-sdk/v1/util/convert"
	"go.mondoo.com/cnquery/v12/providers/ms365/connection"
	"go.mondoo.com/cnquery/v12/types"
)

const (
	outlookScope    = "https://outlook.office.com/.default"
	complianceScope = "https://ps.compliance.protection.outlook.com/.default"
)

var securityAndComplianceReport = `
$appId = '%s'
$organization = '%s'
$tenantId = '%s'
$complianceToken = '%s'

Install-Module -Name ExchangeOnlineManagement -Scope CurrentUser -Force
Import-Module ExchangeOnlineManagement
Connect-IPPSSession -AccessToken $complianceToken -AppID $appId -Organization $organization -ShowBanner:$false
$DlpCompliancePolicy = @(Get-DlpCompliancePolicy)
$securityAndCompliance = @{ DlpCompliancePolicy = $DlpCompliancePolicy}

ConvertTo-Json -Depth 4 $securityAndCompliance
`

var exchangeReport = `
$appId = '%s'
$organization = '%s'
$tenantId = '%s'
$outlookToken= '%s'

Install-Module -Name ExchangeOnlineManagement -Scope CurrentUser -Force
Import-Module ExchangeOnlineManagement
Connect-ExchangeOnline -AccessToken $outlookToken -AppID $appId -Organization $organization -ShowBanner:$false -ShowProgress:$false
$MailboxAuditBypassAssociation = (Get-MailboxAuditBypassAssociation -ResultSize Unlimited)

$MalwareFilterPolicy = (Get-MalwareFilterPolicy)
$HostedOutboundSpamFilterPolicy = (Get-HostedOutboundSpamFilterPolicy)
$TransportRule = (Get-TransportRule)
$RemoteDomain = (Get-RemoteDomain Default)
$SafeLinksPolicy = (Get-SafeLinksPolicy)
$SafeAttachmentPolicy = (Get-SafeAttachmentPolicy)
$OrganizationConfig = (Get-OrganizationConfig)
$AuthenticationPolicy = (Get-AuthenticationPolicy)
$AntiPhishPolicy = (Get-AntiPhishPolicy)
$DkimSigningConfig = (Get-DkimSigningConfig)
$OwaMailboxPolicy = (Get-OwaMailboxPolicy)
$AdminAuditLogConfig = (Get-AdminAuditLogConfig)
$PhishFilterPolicy = (Get-PhishFilterPolicy)
$JournalRule = (Get-JournalRule)
$Mailbox = (Get-Mailbox -ResultSize Unlimited | Select-Object Identity, DisplayName, PrimarySmtpAddress, RecipientTypeDetails, AuditEnabled, AuditAdmin, AuditDelegate, AuditOwner, AuditLogAgeLimit)
$AtpPolicyForO365 = (Get-AtpPolicyForO365)
$SharingPolicy = (Get-SharingPolicy)
$RoleAssignmentPolicy = (Get-RoleAssignmentPolicy)
$ExternalInOutlook = (Get-ExternalInOutlook)
$ExoMailbox = (Get-EXOMailbox -RecipientTypeDetails SharedMailbox)
$TeamsProtectionPolicy = (Get-TeamsProtectionPolicy)
$ReportSubmissionPolicy = (Get-ReportSubmissionPolicy)
$TransportConfig = (Get-TransportConfig)

$exchangeOnline = New-Object PSObject
Add-Member -InputObject $exchangeOnline -MemberType NoteProperty -Name MalwareFilterPolicy -Value @($MalwareFilterPolicy)
Add-Member -InputObject $exchangeOnline -MemberType NoteProperty -Name HostedOutboundSpamFilterPolicy -Value @($HostedOutboundSpamFilterPolicy)
Add-Member -InputObject $exchangeOnline -MemberType NoteProperty -Name TransportRule -Value @($TransportRule)
Add-Member -InputObject $exchangeOnline -MemberType NoteProperty -Name RemoteDomain -Value  @($RemoteDomain)
Add-Member -InputObject $exchangeOnline -MemberType NoteProperty -Name SafeLinksPolicy -Value @($SafeLinksPolicy)
Add-Member -InputObject $exchangeOnline -MemberType NoteProperty -Name SafeAttachmentPolicy -Value @($SafeAttachmentPolicy)
Add-Member -InputObject $exchangeOnline -MemberType NoteProperty -Name OrganizationConfig -Value $OrganizationConfig
Add-Member -InputObject $exchangeOnline -MemberType NoteProperty -Name AuthenticationPolicy -Value @($AuthenticationPolicy)
Add-Member -InputObject $exchangeOnline -MemberType NoteProperty -Name AntiPhishPolicy -Value @($AntiPhishPolicy)
Add-Member -InputObject $exchangeOnline -MemberType NoteProperty -Name DkimSigningConfig -Value @($DkimSigningConfig)
Add-Member -InputObject $exchangeOnline -MemberType NoteProperty -Name OwaMailboxPolicy -Value @($OwaMailboxPolicy)
Add-Member -InputObject $exchangeOnline -MemberType NoteProperty -Name AdminAuditLogConfig -Value $AdminAuditLogConfig
Add-Member -InputObject $exchangeOnline -MemberType NoteProperty -Name PhishFilterPolicy -Value @($PhishFilterPolicy)
Add-Member -InputObject $exchangeOnline -MemberType NoteProperty -Name JournalRule -Value @($JournalRule)
Add-Member -InputObject $exchangeOnline -MemberType NoteProperty -Name Mailbox -Value @($Mailbox)
Add-Member -InputObject $exchangeOnline -MemberType NoteProperty -Name AtpPolicyForO365 -Value @($AtpPolicyForO365)
Add-Member -InputObject $exchangeOnline -MemberType NoteProperty -Name SharingPolicy -Value @($SharingPolicy)
Add-Member -InputObject $exchangeOnline -MemberType NoteProperty -Name RoleAssignmentPolicy -Value @($RoleAssignmentPolicy)
Add-Member -InputObject $exchangeOnline -MemberType NoteProperty -Name ExternalInOutlook -Value @($ExternalInOutlook)
Add-Member -InputObject $exchangeOnline -MemberType NoteProperty -Name ExoMailbox -Value @($ExoMailbox)
Add-Member -InputObject $exchangeOnline -MemberType NoteProperty -Name TeamsProtectionPolicy -Value @($TeamsProtectionPolicy)
Add-Member -InputObject $exchangeOnline -MemberType NoteProperty -Name ReportSubmissionPolicy -Value @($ReportSubmissionPolicy)
Add-Member -InputObject $exchangeOnline -MemberType NoteProperty -Name TransportConfig -Value $TransportConfig
Add-Member -InputObject $exchangeOnline -MemberType NoteProperty -Name MailboxAuditBypassAssociation -Value @($MailboxAuditBypassAssociation)

Disconnect-ExchangeOnline -Confirm:$false

ConvertTo-Json -Depth 4 $exchangeOnline
`

type ExchangeOnlineReport struct {
	MalwareFilterPolicy            []any             `json:"MalwareFilterPolicy"`
	HostedOutboundSpamFilterPolicy []any             `json:"HostedOutboundSpamFilterPolicy"`
	TransportRule                  []any             `json:"TransportRule"`
	RemoteDomain                   []any             `json:"RemoteDomain"`
	SafeLinksPolicy                []any             `json:"SafeLinksPolicy"`
	SafeAttachmentPolicy           []any             `json:"SafeAttachmentPolicy"`
	OrganizationConfig             any               `json:"OrganizationConfig"`
	AuthenticationPolicy           any               `json:"AuthenticationPolicy"`
	AntiPhishPolicy                []any             `json:"AntiPhishPolicy"`
	DkimSigningConfig              any               `json:"DkimSigningConfig"`
	OwaMailboxPolicy               any               `json:"OwaMailboxPolicy"`
	AdminAuditLogConfig            any               `json:"AdminAuditLogConfig"`
	PhishFilterPolicy              []any             `json:"PhishFilterPolicy"`
<<<<<<< HEAD
	JournalRules                   []JournalRule     `json:"JournalRule"`
=======
>>>>>>> 341138fd
	AtpPolicyForO365               []any             `json:"AtpPolicyForO365"`
	SharingPolicy                  []any             `json:"SharingPolicy"`
	RoleAssignmentPolicy           []any             `json:"RoleAssignmentPolicy"`
	ExternalInOutlook              []*ExternalSender `json:"ExternalInOutlook"`
	// note: this only contains shared mailboxes
	ExoMailbox             []*ExoMailbox             `json:"ExoMailbox"`
	TeamsProtectionPolicy  []*TeamsProtectionPolicy  `json:"TeamsProtectionPolicy"`
	ReportSubmissionPolicy []*ReportSubmissionPolicy `json:"ReportSubmissionPolicy"`
	TransportConfig        *TransportConfig          `json:"TransportConfig"`
	Mailbox                []MailboxWithAudit        `json:"Mailbox"`

	MailboxAuditBypassAssociation []MailboxAuditBypassAssociation `json:"MailboxAuditBypassAssociation"`
}

type MailboxAuditBypassAssociation struct {
	Name               string `json:"Name"`
	AuditBypassEnabled bool   `json:"AuditBypassEnabled"`
}

type SecurityAndComplianceReport struct {
	DlpCompliancePolicy []any `json:"DlpCompliancePolicy"`
}

type MailboxWithAudit struct {
	Identity             string   `json:"Identity"`
	DisplayName          string   `json:"DisplayName"`
	PrimarySmtpAddress   string   `json:"PrimarySmtpAddress"`
	RecipientTypeDetails string   `json:"RecipientTypeDetails"`
	AuditEnabled         bool     `json:"AuditEnabled"`
	AuditAdmin           []string `json:"AuditAdmin"`
	AuditDelegate        []string `json:"AuditDelegate"`
	AuditOwner           []string `json:"AuditOwner"`
	AuditLogAgeLimit     string   `json:"AuditLogAgeLimit"`
}

type ExternalSender struct {
	Identity  string   `json:"Identity"`
	Enabled   bool     `json:"Enabled"`
	AllowList []string `json:"AllowList"`
}

type ExoMailbox struct {
	ExternalDirectoryObjectId string   `json:"ExternalDirectoryObjectId"`
	UserPrincipalName         string   `json:"UserPrincipalName"`
	Alias                     string   `json:"Alias"`
	DisplayName               string   `json:"DisplayName"`
	EmailAddresses            []string `json:"EmailAddresses"`
	PrimarySmtpAddress        string   `json:"PrimarySmtpAddress"`
	RecipientType             string   `json:"RecipientType"`
	RecipientTypeDetails      string   `json:"RecipientTypeDetails"`
	Identity                  string   `json:"Identity"`
	Id                        string   `json:"Id"`
	ExchangeVersion           string   `json:"ExchangeVersion"`
	Name                      string   `json:"Name"`
	DistinguishedName         string   `json:"DistinguishedName"`
	OrganizationId            string   `json:"OrganizationId"`
	Guid                      string   `json:"Guid"`
}

type TeamsProtectionPolicy struct {
	ZapEnabled bool `json:"ZapEnabled"`
	IsValid    bool `json:"IsValid"`
}

type ReportSubmissionPolicy struct {
	ReportJunkToCustomizedAddress               bool     `json:"ReportJunkToCustomizedAddress"`
	ReportNotJunkToCustomizedAddress            bool     `json:"ReportNotJunkToCustomizedAddress"`
	ReportPhishToCustomizedAddress              bool     `json:"ReportPhishToCustomizedAddress"`
	ReportJunkAddresses                         []string `json:"ReportJunkAddresses"`
	ReportNotJunkAddresses                      []string `json:"ReportNotJunkAddresses"`
	ReportPhishAddresses                        []string `json:"ReportPhishAddresses"`
	ReportChatMessageEnabled                    bool     `json:"ReportChatMessageEnabled"`
	ReportChatMessageToCustomizedAddressEnabled bool     `json:"ReportChatMessageToCustomizedAddressEnabled"`
	EnableReportToMicrosoft                     bool     `json:"EnableReportToMicrosoft"`
	PreSubmitMessageEnabled                     bool     `json:"PreSubmitMessageEnabled"`
	PostSubmitMessageEnabled                    bool     `json:"PostSubmitMessageEnabled"`
	EnableThirdPartyAddress                     bool     `json:"EnableThirdPartyAddress"`
	PhishingReviewResultMessage                 string   `json:"PhishingReviewResultMessage"`
	NotificationFooterMessage                   string   `json:"NotificationFooterMessage"`
	JunkReviewResultMessage                     string   `json:"JunkReviewResultMessage"`
	NotJunkReviewResultMessage                  string   `json:"NotJunkReviewResultMessage"`
	NotificationSenderAddress                   []string `json:"NotificationSenderAddress"`
	EnableCustomNotificationSender              bool     `json:"EnableCustomNotificationSender"`
	EnableOrganizationBranding                  bool     `json:"EnableOrganizationBranding"`
	DisableQuarantineReportingOption            bool     `json:"DisableQuarantineReportingOption"`
}

type JournalRule struct {
	Name                string `json:"Name"`
	JournalEmailAddress string `json:"JournalEmailAddress"`
	Scope               string `json:"Scope"`
	Enabled             bool   `json:"Enabled"`
}

type TransportConfig struct {
	SmtpClientAuthenticationDisabled bool `json:"SmtpClientAuthenticationDisabled"`
}

type mqlMs365ExchangeonlineInternal struct {
	exchangeReportLock sync.Mutex
	fetched            bool
	fetchErr           error
	org                string
}

func (r *mqlMs365Exchangeonline) getOrg() (string, error) {
	conn := r.MqlRuntime.Connection.(*connection.Ms365Connection)
	microsoft, err := CreateResource(r.MqlRuntime, "microsoft", map[string]*llx.RawData{})
	if err != nil {
		return "", err
	}
	mqlMicrosoft := microsoft.(*mqlMicrosoft)
	// we prefer the explicitly passed in org, if there is one
	org := conn.Organization()
	if org == "" {
		tenantDomainName := mqlMicrosoft.GetTenantDomainName()
		if tenantDomainName.Error != nil {
			// note: we don't want to err here. maybe the app registration has no perms to get the organization
			// in that case we try and get the report by using the explicitly passed in exchange organization
			log.Debug().Err(tenantDomainName.Error).Msg("unable to get tenant domain name")
		} else {
			org = tenantDomainName.Data
		}
	}
	return org, nil
}

// Related to TeamsProtectionPolicy as a separate function
func convertTeamsProtectionPolicy(r *mqlMs365Exchangeonline, data []*TeamsProtectionPolicy) ([]any, error) {
	var result []any
	for _, t := range data {
		if t == nil {
			continue
		}
		policy, err := CreateResource(r.MqlRuntime, "ms365.exchangeonline.teamsProtectionPolicy",
			map[string]*llx.RawData{
				"zapEnabled": llx.BoolData(t.ZapEnabled),
				"isValid":    llx.BoolData(t.IsValid),
			})
		if err != nil {
			return nil, err
		}
		result = append(result, policy)
	}
	return result, nil
}

// Related to ReportSubmissionPolicy as a separate function
func convertReportSubmissionPolicy(r *mqlMs365Exchangeonline, data []*ReportSubmissionPolicy) ([]any, error) {
	var result []any
	for _, t := range data {
		if t == nil {
			continue
		}
		policy, err := CreateResource(r.MqlRuntime, "ms365.exchangeonline.reportSubmissionPolicy",
			map[string]*llx.RawData{
				"reportJunkToCustomizedAddress":               llx.BoolData(t.ReportJunkToCustomizedAddress),
				"reportNotJunkToCustomizedAddress":            llx.BoolData(t.ReportNotJunkToCustomizedAddress),
				"reportPhishToCustomizedAddress":              llx.BoolData(t.ReportPhishToCustomizedAddress),
				"reportJunkAddresses":                         llx.ArrayData(llx.TArr2Raw(t.ReportJunkAddresses), types.Any),
				"reportNotJunkAddresses":                      llx.ArrayData(llx.TArr2Raw(t.ReportNotJunkAddresses), types.Any),
				"reportPhishAddresses":                        llx.ArrayData(llx.TArr2Raw(t.ReportPhishAddresses), types.Any),
				"reportChatMessageEnabled":                    llx.BoolData(t.ReportChatMessageEnabled),
				"reportChatMessageToCustomizedAddressEnabled": llx.BoolData(t.ReportChatMessageToCustomizedAddressEnabled),
				"enableReportToMicrosoft":                     llx.BoolData(t.EnableReportToMicrosoft),
				"preSubmitMessageEnabled":                     llx.BoolData(t.PreSubmitMessageEnabled),
				"postSubmitMessageEnabled":                    llx.BoolData(t.PostSubmitMessageEnabled),
				"enableThirdPartyAddress":                     llx.BoolData(t.EnableThirdPartyAddress),
				"phishingReviewResultMessage":                 llx.StringData(t.PhishingReviewResultMessage),
				"notificationFooterMessage":                   llx.StringData(t.NotificationFooterMessage),
				"junkReviewResultMessage":                     llx.StringData(t.JunkReviewResultMessage),
				"notJunkReviewResultMessage":                  llx.StringData(t.NotJunkReviewResultMessage),
				"notificationSenderAddresses":                 llx.ArrayData(llx.TArr2Raw(t.NotificationSenderAddress), types.String),
				"enableCustomNotificationSender":              llx.BoolData(t.EnableCustomNotificationSender),
				"enableOrganizationBranding":                  llx.BoolData(t.EnableOrganizationBranding),
				"disableQuarantineReportingOption":            llx.BoolData(t.DisableQuarantineReportingOption),
			})
		if err != nil {
			return nil, err
		}
		result = append(result, policy)
	}
	return result, nil
}

func convertJournalRules(r *mqlMs365Exchangeonline, data []JournalRule) ([]any, error) {
	var result []any
	for _, jr := range data {
		mql, err := CreateResource(r.MqlRuntime, ResourceMs365ExchangeonlineJournalRule,
			map[string]*llx.RawData{
				"name":                llx.StringData(jr.Name),
				"journalEmailAddress": llx.StringData(jr.JournalEmailAddress),
				"scope":               llx.StringData(jr.Scope),
				"enabled":             llx.BoolData(jr.Enabled),
			})
		if err != nil {
			return nil, err
		}
		result = append(result, mql)
	}
	return result, nil
}

func (r *mqlMs365Exchangeonline) getExchangeReport() error {
	conn := r.MqlRuntime.Connection.(*connection.Ms365Connection)

	r.exchangeReportLock.Lock()
	defer r.exchangeReportLock.Unlock()

	// only fetch once
	if r.fetched {
		return r.fetchErr
	}

	errHandler := func(err error) error {
		r.fetchErr = err
		return err
	}

	organization, err := r.getOrg()
	if organization == "" || err != nil {
		return errHandler(errors.New("no organization provided, unable to fetch exchange online report"))
	}

	ctx := context.Background()
	token := conn.Token()
	outlookToken, err := token.GetToken(ctx, policy.TokenRequestOptions{
		Scopes: []string{outlookScope},
	})
	if err != nil {
		return errHandler(err)
	}

	fmtScript := fmt.Sprintf(exchangeReport, organization, conn.ClientId(), conn.TenantId(), outlookToken.Token)
	res, err := conn.CheckAndRunPowershellScript(fmtScript)
	if err != nil {
		return err
	}
	report := &ExchangeOnlineReport{}
	if res.ExitStatus == 0 {
		data, err := io.ReadAll(res.Stdout)
		if err != nil {
			return errHandler(err)
		}
		logger.DebugDumpJSON("exchange-online-report", data)

		err = json.Unmarshal(data, report)
		if err != nil {
			return errHandler(err)
		}
	} else {
		data, err := io.ReadAll(res.Stderr)
		if err != nil {
			return errHandler(err)
		}

		str := string(data)
		if strings.Contains(strings.ToLower(str), "unauthorized") {
			return errHandler(errors.New("access denied, please ensure the credentials have the right permissions in Azure AD"))
		}

		logger.DebugDumpJSON("exchange-online-report", data)
		err = fmt.Errorf("failed to generate exchange online report (exit code %d): %s", res.ExitStatus, string(data))
		return errHandler(err)
	}

	// Process enhanced mailbox data
	mailboxesWithAudit := []any{}
	var mailboxesWithAuditErr error
	for _, m := range report.Mailbox {
		mql, err := CreateResource(r.MqlRuntime, "ms365.exchangeonline.mailbox",
			map[string]*llx.RawData{
				"__id":                 llx.StringData(m.Identity),
				"identity":             llx.StringData(m.Identity),
				"displayName":          llx.StringData(m.DisplayName),
				"primarySmtpAddress":   llx.StringData(m.PrimarySmtpAddress),
				"recipientTypeDetails": llx.StringData(m.RecipientTypeDetails),
				"auditEnabled":         llx.BoolData(m.AuditEnabled),
				"auditAdmin":           llx.ArrayData(llx.TArr2Raw(m.AuditAdmin), types.String),
				"auditDelegate":        llx.ArrayData(llx.TArr2Raw(m.AuditDelegate), types.String),
				"auditOwner":           llx.ArrayData(llx.TArr2Raw(m.AuditOwner), types.String),
				"auditLogAgeLimit":     llx.StringData(m.AuditLogAgeLimit),
			})
		if err != nil {
			mailboxesWithAuditErr = err
			break
		}
		mailboxesWithAudit = append(mailboxesWithAudit, mql)
	}
	r.MailboxesWithAudit = plugin.TValue[[]any]{Data: mailboxesWithAudit, State: plugin.StateIsSet, Error: mailboxesWithAuditErr}

	malwareFilterPolicy, malwareFilterPolicyErr := convert.JsonToDictSlice(report.MalwareFilterPolicy)
	r.MalwareFilterPolicy = plugin.TValue[[]any]{Data: malwareFilterPolicy, State: plugin.StateIsSet, Error: malwareFilterPolicyErr}

	hostedOutboundSpamFilterPolicy, hostedOutboundSpamFilterPolicyErr := convert.JsonToDictSlice(report.HostedOutboundSpamFilterPolicy)
	r.HostedOutboundSpamFilterPolicy = plugin.TValue[[]any]{Data: hostedOutboundSpamFilterPolicy, State: plugin.StateIsSet, Error: hostedOutboundSpamFilterPolicyErr}

	transportRule, transportRuleErr := convert.JsonToDictSlice(report.TransportRule)
	r.TransportRule = plugin.TValue[[]any]{Data: transportRule, State: plugin.StateIsSet, Error: transportRuleErr}

	remoteDomain, remoteDomainErr := convert.JsonToDictSlice(report.RemoteDomain)
	r.RemoteDomain = plugin.TValue[[]any]{Data: remoteDomain, State: plugin.StateIsSet, Error: remoteDomainErr}

	safeLinksPolicy, safeLinksPolicyErr := convert.JsonToDictSlice(report.SafeLinksPolicy)
	r.SafeLinksPolicy = plugin.TValue[[]any]{Data: safeLinksPolicy, State: plugin.StateIsSet, Error: safeLinksPolicyErr}

	safeAttachmentPolicy, safeAttachmentPolicyErr := convert.JsonToDictSlice(report.SafeAttachmentPolicy)
	r.SafeAttachmentPolicy = plugin.TValue[[]any]{Data: safeAttachmentPolicy, State: plugin.StateIsSet, Error: safeAttachmentPolicyErr}

	organizationConfig, organizationConfigErr := convert.JsonToDict(report.OrganizationConfig)
	r.OrganizationConfig = plugin.TValue[any]{Data: organizationConfig, State: plugin.StateIsSet, Error: organizationConfigErr}

	authenticationPolicy, authenticationPolicyErr := convert.JsonToDictSlice(report.AuthenticationPolicy)
	r.AuthenticationPolicy = plugin.TValue[[]any]{Data: authenticationPolicy, State: plugin.StateIsSet, Error: authenticationPolicyErr}

	antiPhishPolicy, antiPhishPolicyErr := convert.JsonToDictSlice(report.AntiPhishPolicy)
	r.AntiPhishPolicy = plugin.TValue[[]any]{Data: antiPhishPolicy, State: plugin.StateIsSet, Error: antiPhishPolicyErr}

	dkimSigningConfig, dkimSigningConfigErr := convert.JsonToDictSlice(report.DkimSigningConfig)
	r.DkimSigningConfig = plugin.TValue[[]any]{Data: dkimSigningConfig, State: plugin.StateIsSet, Error: dkimSigningConfigErr}

	owaMailboxPolicy, owaMailboxPolicyErr := convert.JsonToDictSlice(report.OwaMailboxPolicy)
	r.OwaMailboxPolicy = plugin.TValue[[]any]{Data: owaMailboxPolicy, State: plugin.StateIsSet, Error: owaMailboxPolicyErr}

	adminAuditLogConfig, adminAuditLogConfigErr := convert.JsonToDict(report.AdminAuditLogConfig)
	r.AdminAuditLogConfig = plugin.TValue[any]{Data: adminAuditLogConfig, State: plugin.StateIsSet, Error: adminAuditLogConfigErr}

	phishFilterPolicy, phishFilterPolicyErr := convert.JsonToDictSlice(report.PhishFilterPolicy)
	r.PhishFilterPolicy = plugin.TValue[[]any]{Data: phishFilterPolicy, State: plugin.StateIsSet, Error: phishFilterPolicyErr}

	mailbox, mailboxErr := convert.JsonToDictSlice(report.Mailbox)
	r.Mailbox = plugin.TValue[[]any]{Data: mailbox, State: plugin.StateIsSet, Error: mailboxErr}

	atpPolicyForO365, atpPolicyForO365Err := convert.JsonToDictSlice(report.AtpPolicyForO365)
	r.AtpPolicyForO365 = plugin.TValue[[]any]{Data: atpPolicyForO365, State: plugin.StateIsSet, Error: atpPolicyForO365Err}

	sharingPolicy, sharingPolicyErr := convert.JsonToDictSlice(report.SharingPolicy)
	r.SharingPolicy = plugin.TValue[[]any]{Data: sharingPolicy, State: plugin.StateIsSet, Error: sharingPolicyErr}

	roleAssignmentPolicy, roleAssignmentPolicyErr := convert.JsonToDictSlice(report.RoleAssignmentPolicy)
	r.RoleAssignmentPolicy = plugin.TValue[[]any]{Data: roleAssignmentPolicy, State: plugin.StateIsSet, Error: roleAssignmentPolicyErr}

	externalInOutlook := []any{}
	var externalInOutlookErr error
	for _, e := range report.ExternalInOutlook {
		if e == nil {
			continue
		}
		mql, err := CreateResource(r.MqlRuntime, "ms365.exchangeonline.externalSender",
			map[string]*llx.RawData{
				"identity":  llx.StringData(e.Identity),
				"enabled":   llx.BoolData(e.Enabled),
				"allowList": llx.ArrayData(llx.TArr2Raw(e.AllowList), types.Any),
			})
		if err != nil {
			externalInOutlookErr = err
			break
		}

		externalInOutlook = append(externalInOutlook, mql)
	}
	r.ExternalInOutlook = plugin.TValue[[]any]{Data: externalInOutlook, State: plugin.StateIsSet, Error: externalInOutlookErr}

	sharedMailboxes := []any{}
	var sharedMailboxesErr error
	for _, m := range report.ExoMailbox {
		if m == nil {
			continue
		}
		mql, err := CreateResource(r.MqlRuntime, "ms365.exchangeonline.exoMailbox",
			map[string]*llx.RawData{
				"identity":                  llx.StringData(m.Identity),
				"externalDirectoryObjectId": llx.StringData(m.ExternalDirectoryObjectId),
			})
		if err != nil {
			sharedMailboxesErr = err
			break
		}

		sharedMailboxes = append(sharedMailboxes, mql)
	}
	r.SharedMailboxes = plugin.TValue[[]any]{Data: sharedMailboxes, State: plugin.StateIsSet, Error: sharedMailboxesErr}

	// Related to TeamsProtectionPolicy
	if report.TeamsProtectionPolicy != nil {
		teamsProtectionPolicies, teamsProtectionPolicyErr := convertTeamsProtectionPolicy(r, report.TeamsProtectionPolicy)
		r.TeamsProtectionPolicies = plugin.TValue[[]any]{Data: teamsProtectionPolicies, State: plugin.StateIsSet, Error: teamsProtectionPolicyErr}
	} else {
		r.TeamsProtectionPolicies = plugin.TValue[[]any]{State: plugin.StateIsSet | plugin.StateIsNull}
	}

	// Journal Rules
	if report.JournalRules != nil {
		journalRules, journalRulesErr := convertJournalRules(r, report.JournalRules)
		r.JournalRules = plugin.TValue[[]any]{Data: journalRules, State: plugin.StateIsSet, Error: journalRulesErr}
	} else {
		r.JournalRules = plugin.TValue[[]any]{State: plugin.StateIsSet | plugin.StateIsNull}
	}

	// Related to ReportSubmissionPolicy
	if report.ReportSubmissionPolicy != nil {
		reportSubmissionPolicies, reportSubmissionPolicyErr := convertReportSubmissionPolicy(r, report.ReportSubmissionPolicy)
		r.ReportSubmissionPolicies = plugin.TValue[[]any]{Data: reportSubmissionPolicies, State: plugin.StateIsSet, Error: reportSubmissionPolicyErr}
	} else {
		r.ReportSubmissionPolicies = plugin.TValue[[]any]{State: plugin.StateIsSet | plugin.StateIsNull}
	}

	transportConfig, transportConfigErr := convert.JsonToDict(report.TransportConfig)
	r.TransportConfig = plugin.TValue[any]{Data: transportConfig, State: plugin.StateIsSet, Error: transportConfigErr}

	mailboxAuditBypassAssociations := []any{}
	var mailboxAuditBypassAssociationErr error
	for _, assoc := range report.MailboxAuditBypassAssociation {
		mql, err := CreateResource(r.MqlRuntime, "ms365.exchangeonlineMailboxAuditBypassAssociation",
			map[string]*llx.RawData{
				"name":               llx.StringData(assoc.Name),
				"auditBypassEnabled": llx.BoolData(assoc.AuditBypassEnabled),
			})
		if err != nil {
			mailboxAuditBypassAssociationErr = err
			break
		}
		mailboxAuditBypassAssociations = append(mailboxAuditBypassAssociations, mql)
	}
	r.MailboxAuditBypassAssociation = plugin.TValue[[]any]{Data: mailboxAuditBypassAssociations, State: plugin.StateIsSet, Error: mailboxAuditBypassAssociationErr}

	return nil
}

func (r *mqlMs365Exchangeonline) malwareFilterPolicy() ([]any, error) {
	return nil, r.getExchangeReport()
}

func (r *mqlMs365Exchangeonline) hostedOutboundSpamFilterPolicy() ([]any, error) {
	return nil, r.getExchangeReport()
}

func (r *mqlMs365Exchangeonline) transportRule() ([]any, error) {
	return nil, r.getExchangeReport()
}

func (r *mqlMs365Exchangeonline) remoteDomain() ([]any, error) {
	return nil, r.getExchangeReport()
}

func (r *mqlMs365Exchangeonline) journalRules() ([]any, error) {
	return nil, r.getExchangeReport()
}

func (r *mqlMs365Exchangeonline) safeLinksPolicy() ([]any, error) {
	return nil, r.getExchangeReport()
}

func (r *mqlMs365Exchangeonline) safeAttachmentPolicy() ([]any, error) {
	return nil, r.getExchangeReport()
}

func (r *mqlMs365Exchangeonline) organizationConfig() (any, error) {
	return nil, r.getExchangeReport()
}

func (r *mqlMs365Exchangeonline) authenticationPolicy() ([]any, error) {
	return nil, r.getExchangeReport()
}

func (r *mqlMs365Exchangeonline) antiPhishPolicy() ([]any, error) {
	return nil, r.getExchangeReport()
}

func (r *mqlMs365Exchangeonline) dkimSigningConfig() ([]any, error) {
	return nil, r.getExchangeReport()
}

func (r *mqlMs365Exchangeonline) owaMailboxPolicy() ([]any, error) {
	return nil, r.getExchangeReport()
}

func (r *mqlMs365Exchangeonline) adminAuditLogConfig() (any, error) {
	return nil, r.getExchangeReport()
}

func (r *mqlMs365Exchangeonline) phishFilterPolicy() ([]any, error) {
	return nil, r.getExchangeReport()
}

func (r *mqlMs365Exchangeonline) mailbox() ([]any, error) {
	return nil, r.getExchangeReport()
}

func (r *mqlMs365Exchangeonline) atpPolicyForO365() ([]any, error) {
	return nil, r.getExchangeReport()
}

func (r *mqlMs365Exchangeonline) sharingPolicy() ([]any, error) {
	return nil, r.getExchangeReport()
}

func (r *mqlMs365Exchangeonline) roleAssignmentPolicy() ([]any, error) {
	return nil, r.getExchangeReport()
}

func (r *mqlMs365Exchangeonline) externalInOutlook() ([]any, error) {
	return nil, r.getExchangeReport()
}

func (r *mqlMs365ExchangeonlineExternalSender) id() (string, error) {
	return r.Identity.Data, nil
}

func (r *mqlMs365Exchangeonline) sharedMailboxes() ([]any, error) {
	return nil, r.getExchangeReport()
}

func (m *mqlMs365ExchangeonlineExoMailbox) id() (string, error) {
	return m.Identity.Data, nil
}

func (r *mqlMs365Exchangeonline) teamsProtectionPolicies() ([]any, error) {
	return nil, r.getExchangeReport()
}

func (r *mqlMs365Exchangeonline) reportSubmissionPolicies() ([]any, error) {
	return nil, r.getExchangeReport()
}

func (m *mqlMs365ExchangeonlineExoMailbox) user() (*mqlMicrosoftUser, error) {
	externalId := m.ExternalDirectoryObjectId.Data
	if externalId == "" {
		return nil, errors.New("no externalDirectoryObjectId provided, cannot find user for mailbox")
	}
	microsoft, err := m.MqlRuntime.CreateResource(m.MqlRuntime, "microsoft", map[string]*llx.RawData{})
	if err != nil {
		return nil, err
	}
	mqlMicrosoft := microsoft.(*mqlMicrosoft)
	users := mqlMicrosoft.GetUsers()
	if users.Error != nil {
		return nil, users.Error
	}
	for _, u := range users.Data.List.Data {
		mqlUser := u.(*mqlMicrosoftUser)
		if mqlUser.Id.Data == externalId {
			return mqlUser, nil
		}
	}
	return nil, errors.New("cannot find user for exchange mailbox")
}

func (r *mqlMs365Exchangeonline) mailboxesWithAudit() ([]any, error) {
	return nil, r.getExchangeReport()
}

func (r *mqlMs365Exchangeonline) transportConfig() (any, error) {
	return nil, r.getExchangeReport()
}

type mqlMs365ExchangeonlineSecurityAndComplianceInternal struct {
	scReportLock sync.Mutex
	fetched      bool
	fetchErr     error
	report       *SecurityAndComplianceReport
}

func (r *mqlMs365ExchangeonlineSecurityAndCompliance) getSecurityAndComplianceReport() (*SecurityAndComplianceReport, error) {
	r.scReportLock.Lock()
	defer r.scReportLock.Unlock()

	if r.fetched {
		return r.report, r.fetchErr
	}

	r.fetched = true

	errHandler := func(err error) (*SecurityAndComplianceReport, error) {
		r.fetchErr = err
		return nil, err
	}

	parent, err := CreateResource(r.MqlRuntime, "ms365.exchangeonline", nil)
	if err != nil {
		return errHandler(err)
	}
	exchangeOnline := parent.(*mqlMs365Exchangeonline)
	conn := exchangeOnline.MqlRuntime.Connection.(*connection.Ms365Connection)

	organization, err := exchangeOnline.getOrg()
	if organization == "" || err != nil {
		return errHandler(errors.New("no organization provided, unable to fetch security and compliance report"))
	}

	ctx := context.Background()
	token := conn.Token()
	complianceToken, err := token.GetToken(ctx, policy.TokenRequestOptions{
		Scopes: []string{complianceScope},
	})
	if err != nil {
		return errHandler(err)
	}

	fmtScript := fmt.Sprintf(securityAndComplianceReport, conn.ClientId(), organization, conn.TenantId(), complianceToken.Token)
	res, err := conn.CheckAndRunPowershellScript(fmtScript)
	if err != nil {
		return errHandler(err)
	}

	report := &SecurityAndComplianceReport{}
	if res.ExitStatus != 0 {
		data, _ := io.ReadAll(res.Stderr)
		return errHandler(fmt.Errorf("failed to generate security and compliance report (exit code %d): %s", res.ExitStatus, string(data)))
	}

	data, err := io.ReadAll(res.Stdout)
	if err != nil {
		return errHandler(err)
	}
	logger.DebugDumpJSON("security-and-compliance-report", data)

	if err := json.Unmarshal(data, report); err != nil {
		return errHandler(err)
	}

	r.report = report
	return r.report, nil
}

func (r *mqlMs365Exchangeonline) securityAndCompliance() (*mqlMs365ExchangeonlineSecurityAndCompliance, error) {
	resource, err := CreateResource(r.MqlRuntime, "ms365.exchangeonline.securityAndCompliance", nil)
	if err != nil {
		return nil, err
	}
	return resource.(*mqlMs365ExchangeonlineSecurityAndCompliance), nil
}

func (r *mqlMs365ExchangeonlineSecurityAndCompliance) dlpCompliancePolicies() ([]any, error) {
	report, err := r.getSecurityAndComplianceReport()
	if err != nil {
		return nil, err
	}
	return convert.JsonToDictSlice(report.DlpCompliancePolicy)
}

func (r *mqlMs365Exchangeonline) mailboxAuditBypassAssociation() ([]any, error) {
	return nil, r.getExchangeReport()
}<|MERGE_RESOLUTION|>--- conflicted
+++ resolved
@@ -122,10 +122,7 @@
 	OwaMailboxPolicy               any               `json:"OwaMailboxPolicy"`
 	AdminAuditLogConfig            any               `json:"AdminAuditLogConfig"`
 	PhishFilterPolicy              []any             `json:"PhishFilterPolicy"`
-<<<<<<< HEAD
 	JournalRules                   []JournalRule     `json:"JournalRule"`
-=======
->>>>>>> 341138fd
 	AtpPolicyForO365               []any             `json:"AtpPolicyForO365"`
 	SharingPolicy                  []any             `json:"SharingPolicy"`
 	RoleAssignmentPolicy           []any             `json:"RoleAssignmentPolicy"`
