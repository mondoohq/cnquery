--- conflicted
+++ resolved
@@ -88,11 +88,7 @@
 	if m.storage != nil {
 		m.storage.Flush()
 		m.storage = nil
-<<<<<<< HEAD
-		go runtime.GC()
-=======
 		runtime.GC()
->>>>>>> 79333707
 	}
 }
 
