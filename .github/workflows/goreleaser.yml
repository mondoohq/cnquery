name: goreleaser

on:
  push:
    tags:
      - '*'
  workflow_dispatch:
    

jobs:
  goreleaser:
    permissions:
      # Add "contents" to write release
      contents: 'write'
      # Add "id-token" for google-github-actions/auth
      id-token: 'write'

    runs-on: self-hosted
    timeout-minutes: 120
    steps:
      - name: Checkout
        uses: actions/checkout@v3
        with:
          fetch-depth: 0
      - name: Set up Go
        uses: actions/setup-go@v3
        with:
          go-version: 1.19
      - name: 'Authenticate to Google Cloud'
        uses: 'google-github-actions/auth@v0'
        with:
          workload_identity_provider: ${{ secrets.GCP_WIP }}
          service_account: ${{ secrets.GCP_SERVICE_ACCOUNT }}
      - id: 'gcp_secrets'
        uses: 'google-github-actions/get-secretmanager-secrets@v0'
        with:
          secrets: |-
            code_sign_cert_b64:mondoo-base-infra/mondoo_code_sign_certificate_pfx_b64
            code_sign_cert_challenge:mondoo-base-infra/mondoo_code_sign_challenge
      - name: "Write Windows Signing Cert"
        run: |
          cert="$(mktemp -t cert.XXX)"
          base64 -d <<<"$CERT_CONTENTS" > "$cert"
          echo "CERT_FILE=$cert" >> $GITHUB_ENV
        env:
          CERT_CONTENTS: '${{ steps.gcp_secrets.outputs.code_sign_cert_b64 }}'
      - name: Run GoReleaser
        uses: goreleaser/goreleaser-action@v3
        with:
          distribution: goreleaser
          version: latest
          args: release --rm-dist --timeout 120m
        env:
          GITHUB_TOKEN: ${{ secrets.GITHUB_TOKEN }}
<<<<<<< HEAD
      - name: Install RPM packaging dependencies
        run: sudo apt-get install -y rpm reprepro
      - name: Set up GPG for RPM
        run: |
          echo "${{secrets.GPG_PASSPHRASE}}" | base64 -d > passphrase
          echo "${{secrets.GPG_PUBKEY}}" | base64 -d  > mondoo_gpg2_pub.gpg
          echo "${{secrets.GPG_PUBKEY}}" | base64 -d | gpg --import --no-tty --batch --yes
          echo "${{secrets.GPG_KEY}}" | base64 -d | gpg --import --passphrase-file passphrase --allow-secret-key-import --pinentry-mode loopback --no-tty --batch --yes
          rpm --import mondoo_gpg2_pub.gpg
      - name: Sign RPMs
        run: |
          cp scripts/rpmmacros ~/.rpmmacros
          rpmsign --addsign dist/*.rpm
=======
          CERT_PASSWORD: ${{ steps.gcp_secrets.outputs.code_sign_cert_challenge }}
>>>>>>> 9ab0c674
<|MERGE_RESOLUTION|>--- conflicted
+++ resolved
@@ -52,7 +52,7 @@
           args: release --rm-dist --timeout 120m
         env:
           GITHUB_TOKEN: ${{ secrets.GITHUB_TOKEN }}
-<<<<<<< HEAD
+          CERT_PASSWORD: ${{ steps.gcp_secrets.outputs.code_sign_cert_challenge }}
       - name: Install RPM packaging dependencies
         run: sudo apt-get install -y rpm reprepro
       - name: Set up GPG for RPM
@@ -65,7 +65,4 @@
       - name: Sign RPMs
         run: |
           cp scripts/rpmmacros ~/.rpmmacros
-          rpmsign --addsign dist/*.rpm
-=======
-          CERT_PASSWORD: ${{ steps.gcp_secrets.outputs.code_sign_cert_challenge }}
->>>>>>> 9ab0c674
+          rpmsign --addsign dist/*.rpm